/* Copyright 2012 Mozilla Foundation
 *
 * Licensed under the Apache License, Version 2.0 (the "License");
 * you may not use this file except in compliance with the License.
 * You may obtain a copy of the License at
 *
 *     http://www.apache.org/licenses/LICENSE-2.0
 *
 * Unless required by applicable law or agreed to in writing, software
 * distributed under the License is distributed on an "AS IS" BASIS,
 * WITHOUT WARRANTIES OR CONDITIONS OF ANY KIND, either express or implied.
 * See the License for the specific language governing permissions and
 * limitations under the License.
 */

/** @typedef {import("./interfaces.js").IL10n} IL10n */
// eslint-disable-next-line max-len
/** @typedef {import("../src/display/api.js").PDFDocumentProxy} PDFDocumentProxy */
// eslint-disable-next-line max-len
/** @typedef {import("../src/display/api.js").PDFDocumentLoadingTask} PDFDocumentLoadingTask */

import {
  animationStarted,
  apiPageLayoutToViewerModes,
  DEFAULT_SCALE_VALUE,
  getActiveOrFocusedElement,
  isValidRotation,
  isValidScrollMode,
  isValidSpreadMode,
  normalizeWheelEventDirection,
  ScrollMode,
  SpreadMode,
} from "./ui_utils.js";
import {
  build,
  FeatureTest,
  getDocument,
  getPdfFilenameFromUrl,
  GlobalWorkerOptions,
  InvalidPDFException,
  MissingPDFException,
  shadow,
  stopEvent,
  TouchManager,
  UnexpectedResponseException,
  version,
} from "pdfjs-lib";
import { AppOptions, OptionKind } from "./app_options.js";
import { LinkTarget, PDFLinkService } from "./pdf_link_service.js";
import { CaretBrowsingMode } from "./caret_browsing.js";
<<<<<<< HEAD
import { EventBus } from "./event_utils.js";
import { GlobalDocumentBody } from "../src/display/global_document_body.js";
=======
import { DownloadManager } from "web-download_manager";
import { EditorUndoBar } from "./editor_undo_bar.js";
>>>>>>> f9bea397
import { OverlayManager } from "./overlay_manager.js";
import { PDFFindBar } from "web-pdf_find_bar";
import { PDFFindController } from "./pdf_find_controller.js";
import { PDFRenderingQueue } from "./pdf_rendering_queue.js";
import { PDFViewer } from "./pdf_viewer.js";

const FORCE_PAGES_LOADED_TIMEOUT = 10000; // ms

const PDFViewerApplication = {
  initialBookmark: document.location.hash.substring(1),
  _initializedCapability: {
    ...Promise.withResolvers(),
    settled: false,
  },
  appConfig: null,
  /** @type {PDFDocumentProxy} */
  pdfDocument: null,
  /** @type {PDFDocumentLoadingTask} */
  pdfLoadingTask: null,
  /** @type {PDFViewer} */
  pdfViewer: null,
  /** @type {PDFRenderingQueue} */
  pdfRenderingQueue: null,
  /** @type {PDFLinkService} */
  pdfLinkService: null,
  /** @type {OverlayManager} */
  overlayManager: null,
  /** @type {EventBus} */
  eventBus: null,
  isInitialViewSet: false,
  url: "",
  baseUrl: "",
  _eventBusAbortController: null,
  _windowAbortController: null,
  _globalAbortController: null,
  documentInfo: null,
  metadata: null,
  _contentDispositionFilename: null,
  _contentLength: null,
  _wheelUnusedTicks: 0,
  _wheelUnusedFactor: 1,
  _touchManager: null,
  _touchUnusedTicks: 0,
  _touchUnusedFactor: 1,
  _PDFBug: null,
<<<<<<< HEAD
  _touchInfo: null,
=======
  _hasAnnotationEditors: false,
  _title: document.title,
  _printAnnotationStoragePromise: null,
>>>>>>> f9bea397
  _isCtrlKeyDown: false,
  _caretBrowsing: null,
  _isScrolling: false,
  editorUndoBar: null,

  // Called once when the document is loaded.
  async initialize(appConfig) {
    this.appConfig = appConfig;
    // When PDF.js is used in a shadow dom, we don't want
    // that it inserts nodes in the global document.body of the webpage
    GlobalDocumentBody.node = appConfig.rootNode || document.body;

<<<<<<< HEAD
    // Prevent external links from "replacing" the viewer, open in a new windows
    AppOptions.set("externalLinkTarget", LinkTarget.BLANK);
=======
    // Ensure that `Preferences`, and indirectly `AppOptions`, have initialized
    // before creating e.g. the various viewer components.
    try {
      await this.preferences.initializedPromise;
    } catch (ex) {
      console.error("initialize:", ex);
    }
    if (AppOptions.get("pdfBugEnabled")) {
      await this._parseHashParams();
    }

    if (typeof PDFJSDev === "undefined" || !PDFJSDev.test("MOZCENTRAL")) {
      let mode;
      switch (AppOptions.get("viewerCssTheme")) {
        case 1:
          mode = "is-light";
          break;
        case 2:
          mode = "is-dark";
          break;
      }
      if (mode) {
        document.documentElement.classList.add(mode);
      }
      if (typeof PDFJSDev === "undefined" || PDFJSDev.test("TESTING")) {
        if (AppOptions.get("enableFakeMLManager")) {
          this.mlManager =
            MLManager.getFakeMLManager?.({
              enableGuessAltText: AppOptions.get("enableGuessAltText"),
              enableAltTextModelDownload: AppOptions.get(
                "enableAltTextModelDownload"
              ),
            }) || null;
        }
      }
    } else if (AppOptions.get("enableAltText")) {
      // We want to load the image-to-text AI engine as soon as possible.
      this.mlManager = new MLManager({
        enableGuessAltText: AppOptions.get("enableGuessAltText"),
        enableAltTextModelDownload: AppOptions.get(
          "enableAltTextModelDownload"
        ),
        altTextLearnMoreUrl: AppOptions.get("altTextLearnMoreUrl"),
      });
    }

    // Ensure that the `L10n`-instance has been initialized before creating
    // e.g. the various viewer components.
    this.l10n = await this.externalServices.createL10n();
    document.getElementsByTagName("html")[0].dir = this.l10n.getDirection();
    // Connect Fluent, when necessary, and translate what we already have.
    if (typeof PDFJSDev === "undefined" || !PDFJSDev.test("MOZCENTRAL")) {
      this.l10n.translate(appConfig.appContainer || document.documentElement);
    }

    if (
      this.isViewerEmbedded &&
      AppOptions.get("externalLinkTarget") === LinkTarget.NONE
    ) {
      // Prevent external links from "replacing" the viewer,
      // when it's embedded in e.g. an <iframe> or an <object>.
      AppOptions.set("externalLinkTarget", LinkTarget.TOP);
    }
>>>>>>> f9bea397
    await this._initializeViewerComponents();

    // Bind the various event handlers *after* the viewer has been
    // initialized, to prevent errors if an event arrives too soon.
    this.bindEvents();
    this.bindWindowEvents();

    this._initializedCapability.settled = true;
    this._initializedCapability.resolve();
  },

  /**
<<<<<<< HEAD
=======
   * Potentially parse special debugging flags in the hash section of the URL.
   * @private
   */
  async _parseHashParams() {
    const hash = document.location.hash.substring(1);
    if (!hash) {
      return;
    }
    const { mainContainer, viewerContainer } = this.appConfig,
      params = parseQueryString(hash);

    const loadPDFBug = async () => {
      if (this._PDFBug) {
        return;
      }
      const { PDFBug } =
        typeof PDFJSDev === "undefined"
          ? await import(AppOptions.get("debuggerSrc")) // eslint-disable-line no-unsanitized/method
          : await __non_webpack_import__(AppOptions.get("debuggerSrc"));

      this._PDFBug = PDFBug;
    };

    // Parameters that need to be handled manually.
    if (params.get("disableworker") === "true") {
      try {
        GlobalWorkerOptions.workerSrc ||= AppOptions.get("workerSrc");

        if (typeof PDFJSDev === "undefined") {
          globalThis.pdfjsWorker = await import("pdfjs/pdf.worker.js");
        } else {
          await __non_webpack_import__(PDFWorker.workerSrc);
        }
      } catch (ex) {
        console.error("_parseHashParams:", ex);
      }
    }
    if (params.has("textlayer")) {
      switch (params.get("textlayer")) {
        case "off":
          AppOptions.set("textLayerMode", TextLayerMode.DISABLE);
          break;
        case "visible":
        case "shadow":
        case "hover":
          viewerContainer.classList.add(`textLayer-${params.get("textlayer")}`);
          try {
            await loadPDFBug();
            this._PDFBug.loadCSS();
          } catch (ex) {
            console.error("_parseHashParams:", ex);
          }
          break;
      }
    }
    if (params.has("pdfbug")) {
      AppOptions.setAll({ pdfBug: true, fontExtraProperties: true });

      const enabled = params.get("pdfbug").split(",");
      try {
        await loadPDFBug();
        this._PDFBug.init(mainContainer, enabled);
      } catch (ex) {
        console.error("_parseHashParams:", ex);
      }
    }
    // It is not possible to change locale for the (various) extension builds.
    if (
      (typeof PDFJSDev === "undefined" || PDFJSDev.test("GENERIC")) &&
      params.has("locale")
    ) {
      AppOptions.set("localeProperties", { lang: params.get("locale") });
    }

    // Parameters that can be handled automatically.
    const opts = {
      disableAutoFetch: x => x === "true",
      disableFontFace: x => x === "true",
      disableHistory: x => x === "true",
      disableRange: x => x === "true",
      disableStream: x => x === "true",
      verbosity: x => x | 0,
    };

    // Set some specific preferences for tests.
    if (typeof PDFJSDev !== "undefined" && PDFJSDev.test("TESTING")) {
      Object.assign(opts, {
        enableAltText: x => x === "true",
        enableFakeMLManager: x => x === "true",
        enableGuessAltText: x => x === "true",
        enableUpdatedAddImage: x => x === "true",
        highlightEditorColors: x => x,
        maxCanvasPixels: x => parseInt(x),
        spreadModeOnLoad: x => parseInt(x),
        supportsCaretBrowsingMode: x => x === "true",
      });
    }

    for (const name in opts) {
      const check = opts[name],
        key = name.toLowerCase();

      if (params.has(key)) {
        AppOptions.set(name, check(params.get(key)));
      }
    }
  },

  /**
>>>>>>> f9bea397
   * @private
   */
  async _initializeViewerComponents() {
    const { appConfig } = this;

    const eventBus =  new EventBus();
    this.eventBus = AppOptions.eventBus = eventBus;

    this.overlayManager = new OverlayManager();

    const pdfRenderingQueue = new PDFRenderingQueue();
    pdfRenderingQueue.onIdle = this._cleanup.bind(this);
    this.pdfRenderingQueue = pdfRenderingQueue;

    const pdfLinkService = new PDFLinkService({
      eventBus,
      externalLinkTarget: AppOptions.get("externalLinkTarget"),
      externalLinkRel: AppOptions.get("externalLinkRel"),
      ignoreDestinationZoom: AppOptions.get("ignoreDestinationZoom"),
    });
    this.pdfLinkService = pdfLinkService;

    const findController = new PDFFindController({
      linkService: pdfLinkService,
      eventBus,
      updateMatchesCountOnProgress:
        typeof PDFJSDev === "undefined"
          ? !window.isGECKOVIEW
          : !PDFJSDev.test("GECKOVIEW"),
    });
    this.findController = findController;

    const container = appConfig.mainContainer,
      viewer = appConfig.viewerContainer;

    if (appConfig.editorUndoBar) {
      this.editorUndoBar = new EditorUndoBar(appConfig.editorUndoBar, eventBus);
    }

    const enableHWA = AppOptions.get("enableHWA");
    const pdfViewer = new PDFViewer({
      container,
      viewer,
      eventBus,
      renderingQueue: pdfRenderingQueue,
      linkService: pdfLinkService,
<<<<<<< HEAD
=======
      downloadManager,
      altTextManager,
      editorUndoBar: this.editorUndoBar,
>>>>>>> f9bea397
      findController,
      textLayerMode: AppOptions.get("textLayerMode"),
      enableHighlightFloatingButton: AppOptions.get(
        "enableHighlightFloatingButton"
      ),
      imageResourcesPath: AppOptions.get("imageResourcesPath"),
      maxCanvasPixels: AppOptions.get("maxCanvasPixels"),
      // enablePermissions: AppOptions.get("enablePermissions"),
      abortSignal: this._globalAbortController.signal,
      enableHWA,
      supportsPinchToZoom: this.supportsPinchToZoom,
    });
    this.pdfViewer = pdfViewer;

    pdfRenderingQueue.setViewer(pdfViewer);
    pdfLinkService.setViewer(pdfViewer);

    if (!this.supportsIntegratedFind && appConfig.findBar) {
      // TODO remove
      this.findBar = new PDFFindBar(
        appConfig.findBar,
        appConfig.principalContainer,
        eventBus
      );
    }
  },

  async run(config) {
    // init AbordController becasue it can be nullified in stop(
    this._globalAbortController = new AbortController();
    await this.initialize(config);
<<<<<<< HEAD
=======

    const { appConfig, eventBus } = this;
    let file;
    if (typeof PDFJSDev === "undefined" || PDFJSDev.test("GENERIC")) {
      const queryString = document.location.search.substring(1);
      const params = parseQueryString(queryString);
      file = params.get("file") ?? AppOptions.get("defaultUrl");
      validateFileURL(file);
    } else if (PDFJSDev.test("MOZCENTRAL")) {
      file = window.location.href;
    } else if (PDFJSDev.test("CHROME")) {
      file = AppOptions.get("defaultUrl");
    }

    if (typeof PDFJSDev === "undefined" || PDFJSDev.test("GENERIC")) {
      const fileInput = (this._openFileInput = document.createElement("input"));
      fileInput.id = "fileInput";
      fileInput.hidden = true;
      fileInput.type = "file";
      fileInput.value = null;
      document.body.append(fileInput);

      fileInput.addEventListener("change", function (evt) {
        const { files } = evt.target;
        if (!files || files.length === 0) {
          return;
        }
        eventBus.dispatch("fileinputchange", {
          source: this,
          fileInput: evt.target,
        });
      });

      // Enable dragging-and-dropping a new PDF file onto the viewerContainer.
      appConfig.mainContainer.addEventListener("dragover", function (evt) {
        for (const item of evt.dataTransfer.items) {
          if (item.type === "application/pdf") {
            evt.dataTransfer.dropEffect =
              evt.dataTransfer.effectAllowed === "copy" ? "copy" : "move";
            stopEvent(evt);
            return;
          }
        }
      });
      appConfig.mainContainer.addEventListener("drop", function (evt) {
        if (evt.dataTransfer.files?.[0].type !== "application/pdf") {
          return;
        }
        stopEvent(evt);
        eventBus.dispatch("fileinputchange", {
          source: this,
          fileInput: evt.dataTransfer,
        });
      });
    }

    if (!AppOptions.get("supportsDocumentFonts")) {
      AppOptions.set("disableFontFace", true);
      this.l10n.get("pdfjs-web-fonts-disabled").then(msg => {
        console.warn(msg);
      });
    }

    if (!this.supportsPrinting) {
      appConfig.toolbar?.print?.classList.add("hidden");
      appConfig.secondaryToolbar?.printButton.classList.add("hidden");
    }

    if (!this.supportsFullscreen) {
      appConfig.secondaryToolbar?.presentationModeButton.classList.add(
        "hidden"
      );
    }

    if (this.supportsIntegratedFind) {
      appConfig.findBar?.toggleButton?.classList.add("hidden");
    }

    if (typeof PDFJSDev === "undefined" || PDFJSDev.test("GENERIC")) {
      if (file) {
        this.open({ url: file });
      } else {
        this._hideViewBookmark();
      }
    } else if (PDFJSDev.test("MOZCENTRAL || CHROME")) {
      this.setTitleUsingUrl(file, /* downloadUrl = */ file);

      this.externalServices.initPassiveLoading();
    } else {
      throw new Error("Not implemented: run");
    }
>>>>>>> f9bea397
  },

  async stop() {
    this.unbindEvents();
    this.unbindWindowEvents();

    this._globalAbortController?.abort();
    this._globalAbortController = null;
  },

  get initialized() {
    return this._initializedCapability.settled;
  },

  get initializedPromise() {
    return this._initializedCapability.promise;
  },

  updateZoom(steps, scaleFactor, origin) {
    this.pdfViewer.updateScale({
      drawingDelay: AppOptions.get("defaultZoomDelay"),
      steps,
      scaleFactor,
      origin,
    });
  },

  zoomIn() {
    this.updateZoom(1);
  },

  zoomOut() {
    this.updateZoom(-1);
  },

  zoomReset() {
    if (this.pdfViewer.isInPresentationMode) {
      return;
    }
    this.pdfViewer.currentScaleValue = DEFAULT_SCALE_VALUE;
  },

  touchPinchCallback(origin, prevDistance, distance) {
    if (this.supportsPinchToZoom) {
      const newScaleFactor = this._accumulateFactor(
        this.pdfViewer.currentScale,
        distance / prevDistance,
        "_touchUnusedFactor"
      );
      this.updateZoom(null, newScaleFactor, origin);
    } else {
      const PIXELS_PER_LINE_SCALE = 30;
      const ticks = this._accumulateTicks(
        (distance - prevDistance) / PIXELS_PER_LINE_SCALE,
        "_touchUnusedTicks"
      );
      this.updateZoom(ticks, null, origin);
    }
  },

  touchPinchEndCallback() {
    this._touchUnusedTicks = 0;
    this._touchUnusedFactor = 1;
  },

  get pagesCount() {
    return this.pdfDocument ? this.pdfDocument.numPages : 0;
  },

  get page() {
    return this.pdfViewer.currentPageNumber;
  },

  set page(val) {
    this.pdfViewer.currentPageNumber = val;
  },

  get supportsPinchToZoom() {
    return shadow(
      this,
      "supportsPinchToZoom",
      AppOptions.get("supportsPinchToZoom")
    );
  },

  get supportsIntegratedFind() {
    return shadow(
      this,
      "supportsIntegratedFind",
      AppOptions.get("supportsIntegratedFind")
    );
  },

  get supportsMouseWheelZoomCtrlKey() {
    return shadow(
      this,
      "supportsMouseWheelZoomCtrlKey",
      AppOptions.get("supportsMouseWheelZoomCtrlKey")
    );
  },

  get supportsMouseWheelZoomMetaKey() {
    return shadow(
      this,
      "supportsMouseWheelZoomMetaKey",
      AppOptions.get("supportsMouseWheelZoomMetaKey")
    );
  },

  get supportsCaretBrowsingMode() {
    return AppOptions.get("supportsCaretBrowsingMode");
  },

  moveCaret(isUp, select) {
    this._caretBrowsing ||= new CaretBrowsingMode(
      this._globalAbortController.signal,
      this.appConfig.mainContainer,
      this.appConfig.viewerContainer
    );
    this._caretBrowsing.moveCaret(isUp, select);
  },

  get _docFilename() {
    // Use `this.url` instead of `this.baseUrl` to perform filename detection
    // based on the reference fragment as ultimate fallback if needed.
    return this._contentDispositionFilename || getPdfFilenameFromUrl(this.url);
  },

  /**
   * Closes opened PDF document.
   * @returns {Promise} - Returns the promise, which is resolved when all
   *                      destruction is completed.
   */
  async close() {
    this._unblockDocumentLoadEvent();

    if (!this.pdfLoadingTask) {
      return;
    }

    const promises = [];

    promises.push(this.pdfLoadingTask.destroy());
    this.pdfLoadingTask = null;

    if (this.pdfDocument) {
      this.pdfDocument = null;
      this.pdfViewer.setDocument(null);
      this.pdfLinkService.setDocument(null);
    }
    this.pdfLinkService.externalLinkEnabled = true;
    this.isInitialViewSet = false;
    this.url = "";
    this.baseUrl = "";
    this.documentInfo = null;
    this.metadata = null;
    this._contentDispositionFilename = null;
    this._contentLength = null;
    this._PDFBug?.cleanup();

    await Promise.all(promises);
  },

  /**
   * Opens a new PDF document.
   * @param {Object} args - Accepts any/all of the properties from
   *   {@link DocumentInitParameters}, and also a `originalUrl` string.
   * @returns {Promise} - Promise that is resolved when the document is opened.
   */
  async open(args) {
    if (this.pdfLoadingTask) {
      // We need to destroy already opened document.
      await this.close();
    }
    // Set the necessary global worker parameters, using the available options.
    // IGNORED BECAUSE WE INJECT THE WORKER CODE DIRECTLY IN THE CODE
    const workerParams = AppOptions.getAll(OptionKind.WORKER);
    Object.assign(GlobalWorkerOptions, workerParams);

    // Set the necessary API parameters, using all the available options.
    const apiParams = AppOptions.getAll(OptionKind.API);
    const loadingTask = getDocument({
      ...apiParams,
      ...args,
    });
    this.pdfLoadingTask = loadingTask;

    // Could be used for a loading bar
    // loadingTask.onProgress = ({ loaded, total }) => {
    //   this.progress(loaded / total);
    // };

    return loadingTask.promise.then(
      pdfDocument => {
        this.load(pdfDocument, args.initHashView);
      },
      reason => {
        if (loadingTask !== this.pdfLoadingTask) {
          return undefined; // Ignore errors for previously opened PDF files.
        }

        let key = "pdfjs-loading-error";
        if (reason instanceof InvalidPDFException) {
          key = "pdfjs-invalid-file-error";
        } else if (reason instanceof MissingPDFException) {
          key = "pdfjs-missing-file-error";
        } else if (reason instanceof UnexpectedResponseException) {
          key = "pdfjs-unexpected-response-error";
        }
        return this._documentError(key, { message: reason.message }).then(
          () => {
            throw reason;
          }
        );
      }
    );
  },

<<<<<<< HEAD
=======
  async download() {
    let data;
    try {
      data = await this.pdfDocument.getData();
    } catch {
      // When the PDF document isn't ready, simply download using the URL.
    }
    this.downloadManager.download(data, this._downloadUrl, this._docFilename);
  },

  async save() {
    if (this._saveInProgress) {
      return;
    }
    this._saveInProgress = true;
    await this.pdfScriptingManager.dispatchWillSave();

    try {
      const data = await this.pdfDocument.saveDocument();
      this.downloadManager.download(data, this._downloadUrl, this._docFilename);
    } catch (reason) {
      // When the PDF document isn't ready, fallback to a "regular" download.
      console.error(`Error when saving the document:`, reason);
      await this.download();
    } finally {
      await this.pdfScriptingManager.dispatchDidSave();
      this._saveInProgress = false;
    }

    if (this._hasAnnotationEditors) {
      this.externalServices.reportTelemetry({
        type: "editing",
        data: {
          type: "save",
          stats: this.pdfDocument?.annotationStorage.editorStats,
        },
      });
    }
  },

  async downloadOrSave() {
    // In the Firefox case, this method MUST always trigger a download.
    // When the user is closing a modified and unsaved document, we display a
    // prompt asking for saving or not. In case they save, we must wait for
    // saving to complete before closing the tab.
    // So in case this function does not trigger a download, we must trigger a
    // a message and change PdfjsChild.sys.mjs to take it into account.
    const { classList } = this.appConfig.appContainer;
    classList.add("wait");
    await (this.pdfDocument?.annotationStorage.size > 0
      ? this.save()
      : this.download());
    classList.remove("wait");
  },

>>>>>>> f9bea397
  /**
   * Report the error; used for errors affecting loading and/or parsing of
   * the entire PDF document.
   */
  async _documentError(key, moreInfo = null) {
    this._unblockDocumentLoadEvent();

    const message = await this._otherError(
      key || "pdfjs-loading-error",
      moreInfo
    );

    this.eventBus.dispatch("documenterror", {
      source: this,
      message,
      reason: moreInfo?.message ?? null,
    });
  },

  /**
   * Report the error; used for errors affecting e.g. only a single page.
   * @param {string} key - The localization key for the error.
   * @param {Object} [moreInfo] - Further information about the error that is
   *                              more technical. Should have a 'message' and
   *                              optionally a 'stack' property.
   * @returns {string} A (localized) error message that is human readable.
   */
  async _otherError(key, moreInfo = null) {
    const moreInfoText = [`PDF.js v${version || "?"} (build: ${build || "?"})`];
    if (moreInfo) {
      moreInfoText.push(`Message: ${moreInfo.message}`);

      if (moreInfo.stack) {
        moreInfoText.push(`Stack: ${moreInfo.stack}`);
      } else {
        if (moreInfo.filename) {
          moreInfoText.push(`File: ${moreInfo.filename}`);
        }
        if (moreInfo.lineNumber) {
          moreInfoText.push(`Line: ${moreInfo.lineNumber}`);
        }
      }
    }

    console.error(`${key}\n\n${moreInfoText.join("\n")}`);
    return key;
  },

  load(pdfDocument, initHashView) {
    this.pdfDocument = pdfDocument;

    pdfDocument.getDownloadInfo().then(({ length }) => {
      this._contentLength = length; // Ensure that the correct length is used.

      firstPagePromise.then(() => {
        this.eventBus.dispatch("documentloaded", { source: this });
      });
    });

    // Since the `setInitialView` call below depends on this being resolved,
    // fetch it early to avoid delaying initial rendering of the PDF document.
    const pageLayoutPromise = pdfDocument.getPageLayout().catch(() => {
      /* Avoid breaking initial rendering; ignoring errors. */
    });
    const pageModePromise = pdfDocument.getPageMode().catch(() => {
      /* Avoid breaking initial rendering; ignoring errors. */
    });
    const openActionPromise = pdfDocument.getOpenAction().catch(() => {
      /* Avoid breaking initial rendering; ignoring errors. */
    });

    this.pdfLinkService.setDocument(pdfDocument);

    const pdfViewer = this.pdfViewer;
    pdfViewer.setDocument(pdfDocument);
    const { firstPagePromise, onePageRendered, pagesPromise } = pdfViewer;

    firstPagePromise.then(pdfPage => {

      Promise.all([
        animationStarted,
        pageLayoutPromise,
        pageModePromise,
        openActionPromise,
      ])
        .then(async ([timeStamp, pageLayout, pageMode, openAction]) => {
          const initialBookmark = this.initialBookmark;

          // Initialize the default values, from user preferences.
          const hash = initHashView ?? null;

          const rotation = null;
          const scrollMode = AppOptions.get("scrollModeOnLoad");
          let spreadMode = AppOptions.get("spreadModeOnLoad");

          // Always let the user preference/view history take precedence.
          if (
            pageLayout &&
            scrollMode === ScrollMode.UNKNOWN &&
            spreadMode === SpreadMode.UNKNOWN
          ) {
            const modes = apiPageLayoutToViewerModes(pageLayout);
            // TODO: Try to improve page-switching when using the mouse-wheel
            // and/or arrow-keys before allowing the document to control this.
            // scrollMode = modes.scrollMode;
            spreadMode = modes.spreadMode;
          }

          this.setInitialView(hash, {
            rotation,
            scrollMode,
            spreadMode,
          });
          this.eventBus.dispatch("documentinit", { source: this });

          // For documents with different page sizes, once all pages are
          // resolved, ensure that the correct location becomes visible on load.
          // (To reduce the risk, in very large and/or slow loading documents,
          //  that the location changes *after* the user has started interacting
          //  with the viewer, wait for either `pagesPromise` or a timeout.)
          await Promise.race([
            pagesPromise,
            new Promise(resolve => {
              setTimeout(resolve, FORCE_PAGES_LOADED_TIMEOUT);
            }),
          ]);
          if (!initialBookmark && !hash) {
            return;
          }
          if (pdfViewer.hasEqualPageSizes) {
            return;
          }
          this.initialBookmark = initialBookmark;

          // eslint-disable-next-line no-self-assign
          pdfViewer.currentScaleValue = pdfViewer.currentScaleValue;
          // Re-apply the initial document location.
          this.setInitialView(hash);
        })
        .catch(() => {
          // Ensure that the document is always completely initialized,
          // even if there are any errors thrown above.
          this.setInitialView();
        })
        .then(function () {
          // At this point, rendering of the initial page(s) should always have
          // started (and may even have completed).
          // To prevent any future issues, e.g. the document being completely
          // blank on load, always trigger rendering here.
          pdfViewer.update();
        });
    });

    pagesPromise.then(
      () => {
        this._unblockDocumentLoadEvent();
      },
      reason => {
        this._documentError("pdfjs-loading-error", { message: reason.message });
      }
    );

    this._initializeMetadata(pdfDocument);
  },

  /**
   * @private
   */
  async _initializeMetadata(pdfDocument) {
    const { info, metadata, contentDispositionFilename, contentLength } =
      await pdfDocument.getMetadata();

    if (pdfDocument !== this.pdfDocument) {
      return; // The document was closed while the metadata resolved.
    }
    this.documentInfo = info;
    this.metadata = metadata;
    this._contentDispositionFilename ??= contentDispositionFilename;
    this._contentLength ??= contentLength; // See `getDownloadInfo`-call above.

    if (
      info.IsXFAPresent &&
      !info.IsAcroFormPresent &&
      !pdfDocument.isPureXfa
    ) {
      if (pdfDocument.loadingParams.enableXfa) {
        console.warn("Warning: XFA Foreground documents are not supported");
      } else {
        console.warn("Warning: XFA support is not enabled");
      }
    } else if (
      (info.IsAcroFormPresent || info.IsXFAPresent) &&
      !this.pdfViewer.renderForms
    ) {
      console.warn("Warning: Interactive form support is not enabled");
    }

    if (info.IsSignaturesPresent) {
      console.warn("Warning: Digital signatures validation is not supported");
    }

    this.eventBus.dispatch("metadataloaded", { source: this });
  },

  setInitialView(
    storedHash,
    { rotation, sidebarView, scrollMode, spreadMode } = {}
  ) {
    const setRotation = angle => {
      if (isValidRotation(angle)) {
        this.pdfViewer.pagesRotation = angle;
      }
    };
    const setViewerModes = (scroll, spread) => {
      if (isValidScrollMode(scroll)) {
        this.pdfViewer.scrollMode = scroll;
      }
      if (isValidSpreadMode(spread)) {
        this.pdfViewer.spreadMode = spread;
      }
    };
    this.isInitialViewSet = true;

    setViewerModes(scrollMode, spreadMode);

    if (storedHash) {
      setRotation(rotation);
      this.pdfLinkService.setHash(storedHash);
    }

    if (!this.pdfViewer.currentScaleValue) {
      // Scale was not initialized: invalid bookmark or scale was not specified.
      // Setting the default one.
      this.pdfViewer.currentScaleValue = DEFAULT_SCALE_VALUE;
    }
  },

  /**
   * @private
   */
  _cleanup() {
    if (!this.pdfDocument) {
      return; // run cleanup when document is loaded
    }
    this.pdfViewer.cleanup();

    this.pdfDocument.cleanup(
      /* keepLoadedFonts = */ AppOptions.get("fontExtraProperties")
    );
  },

  rotatePages(delta) {
    this.pdfViewer.pagesRotation += delta;
    // Note that the thumbnail viewer is updated, and rendering is triggered,
    // in the 'rotationchanging' event handler.
  },

  bindEvents() {
    if (this._eventBusAbortController) {
      return;
    }
    const ac = (this._eventBusAbortController = new AbortController());
    const opts = { signal: ac.signal };

    const {
      eventBus,
      pdfViewer,
<<<<<<< HEAD
      _eventBusAbortController: { signal },
    } = this;

    eventBus._on("resize", onResize.bind(this), { signal });
    eventBus._on("pagerendered", onPageRendered.bind(this), { signal });
    // eventBus._on("pagechanging", onPageChanging.bind(this), { signal });
    eventBus._on("scalechanging", onScaleChanging.bind(this), { signal });
    eventBus._on("rotationchanging", onRotationChanging.bind(this), { signal });

=======
      preferences,
    } = this;

    eventBus._on("resize", onResize.bind(this), opts);
    eventBus._on("hashchange", onHashchange.bind(this), opts);
    eventBus._on("beforeprint", this.beforePrint.bind(this), opts);
    eventBus._on("afterprint", this.afterPrint.bind(this), opts);
    eventBus._on("pagerender", onPageRender.bind(this), opts);
    eventBus._on("pagerendered", onPageRendered.bind(this), opts);
    eventBus._on("updateviewarea", onUpdateViewarea.bind(this), opts);
    eventBus._on("pagechanging", onPageChanging.bind(this), opts);
    eventBus._on("scalechanging", onScaleChanging.bind(this), opts);
    eventBus._on("rotationchanging", onRotationChanging.bind(this), opts);
    eventBus._on("sidebarviewchanged", onSidebarViewChanged.bind(this), opts);
    eventBus._on("pagemode", onPageMode.bind(this), opts);
    eventBus._on("namedaction", onNamedAction.bind(this), opts);
    eventBus._on(
      "presentationmodechanged",
      evt => (pdfViewer.presentationModeState = evt.state),
      opts
    );
    eventBus._on(
      "presentationmode",
      this.requestPresentationMode.bind(this),
      opts
    );
    eventBus._on(
      "switchannotationeditormode",
      evt => (pdfViewer.annotationEditorMode = evt),
      opts
    );
    eventBus._on("print", this.triggerPrinting.bind(this), opts);
    eventBus._on("download", this.downloadOrSave.bind(this), opts);
    eventBus._on("firstpage", () => (this.page = 1), opts);
    eventBus._on("lastpage", () => (this.page = this.pagesCount), opts);
    eventBus._on("nextpage", () => pdfViewer.nextPage(), opts);
    eventBus._on("previouspage", () => pdfViewer.previousPage(), opts);
    eventBus._on("zoomin", this.zoomIn.bind(this), opts);
    eventBus._on("zoomout", this.zoomOut.bind(this), opts);
    eventBus._on("zoomreset", this.zoomReset.bind(this), opts);
    eventBus._on("pagenumberchanged", onPageNumberChanged.bind(this), opts);
>>>>>>> f9bea397
    eventBus._on(
      "scalechanged",
      evt => (pdfViewer.currentScaleValue = evt.value),
      opts
    );
<<<<<<< HEAD
    eventBus._on("switchscrollmode", evt => (pdfViewer.scrollMode = evt.mode), {
      signal,
    });
    eventBus._on("switchspreadmode", evt => (pdfViewer.spreadMode = evt.mode), {
      signal,
    });

    eventBus._on("findfromurlhash", onFindFromUrlHash.bind(this), { signal });
=======
    eventBus._on("rotatecw", this.rotatePages.bind(this, 90), opts);
    eventBus._on("rotateccw", this.rotatePages.bind(this, -90), opts);
    eventBus._on(
      "optionalcontentconfig",
      evt => (pdfViewer.optionalContentConfigPromise = evt.promise),
      opts
    );
    eventBus._on(
      "switchscrollmode",
      evt => (pdfViewer.scrollMode = evt.mode),
      opts
    );
    eventBus._on(
      "scrollmodechanged",
      onViewerModesChanged.bind(this, "scrollMode"),
      opts
    );
    eventBus._on(
      "switchspreadmode",
      evt => (pdfViewer.spreadMode = evt.mode),
      opts
    );
    eventBus._on(
      "spreadmodechanged",
      onViewerModesChanged.bind(this, "spreadMode"),
      opts
    );
    eventBus._on(
      "imagealttextsettings",
      onImageAltTextSettings.bind(this),
      opts
    );
    eventBus._on(
      "documentproperties",
      () => pdfDocumentProperties?.open(),
      opts
    );
    eventBus._on("findfromurlhash", onFindFromUrlHash.bind(this), opts);
>>>>>>> f9bea397
    eventBus._on(
      "updatefindmatchescount",
      onUpdateFindMatchesCount.bind(this),
      opts
    );
    eventBus._on(
      "updatefindcontrolstate",
      onUpdateFindControlState.bind(this),
      opts
    );
<<<<<<< HEAD
=======

    if (typeof PDFJSDev === "undefined" || PDFJSDev.test("GENERIC")) {
      eventBus._on("fileinputchange", onFileInputChange.bind(this), opts);
      eventBus._on("openfile", onOpenFile.bind(this), opts);
    }
    if (typeof PDFJSDev !== "undefined" && PDFJSDev.test("MOZCENTRAL")) {
      eventBus._on(
        "annotationeditorstateschanged",
        evt => externalServices.updateEditorStates(evt),
        opts
      );
      eventBus._on(
        "reporttelemetry",
        evt => externalServices.reportTelemetry(evt.details),
        opts
      );
    }
    if (
      typeof PDFJSDev === "undefined" ||
      PDFJSDev.test("TESTING || MOZCENTRAL")
    ) {
      eventBus._on(
        "setpreference",
        evt => preferences.set(evt.name, evt.value),
        opts
      );
    }
>>>>>>> f9bea397
  },

  bindWindowEvents() {
    if (this._windowAbortController) {
      return;
    }
    this._windowAbortController = new AbortController();

    const {
      eventBus,
      appConfig: { mainContainer },
      pdfViewer,
      _windowAbortController: { signal },
    } = this;

    if (
      (typeof PDFJSDev !== "undefined" && PDFJSDev.test("MOZCENTRAL")) ||
      typeof AbortSignal.any === "function"
    ) {
      this._touchManager = new TouchManager({
        container: window,
        isPinchingDisabled: () => pdfViewer.isInPresentationMode,
        isPinchingStopped: () => this.overlayManager?.active,
        onPinching: this.touchPinchCallback.bind(this),
        onPinchEnd: this.touchPinchEndCallback.bind(this),
        signal,
      });
    }

    function addWindowResolutionChange(evt = null) {
      if (evt) {
        pdfViewer.refresh();
      }
      const mediaQueryList = window.matchMedia(
        `(resolution: ${window.devicePixelRatio || 1}dppx)`
      );
      mediaQueryList.addEventListener("change", addWindowResolutionChange, {
        once: true,
        signal,
      });
    }
    addWindowResolutionChange();

    window.addEventListener("wheel", onWheel.bind(this), {
      passive: false,
      signal,
    });
<<<<<<< HEAD

=======
    window.addEventListener("click", onClick.bind(this), { signal });
>>>>>>> f9bea397
    window.addEventListener("keydown", onKeyDown.bind(this), { signal });
    window.addEventListener("keyup", onKeyUp.bind(this), { signal });
    window.addEventListener(
      "resize",
      () => eventBus.dispatch("resize", { source: window }),
      { signal }
    );

    window.addEventListener(
      "updatefromsandbox",
      evt => {
        eventBus.dispatch("updatefromsandbox", {
          source: window,
          detail: evt.detail,
        });
      },
      { signal }
    );

    // Using the values lastScrollTop and lastScrollLeft is a workaround to
    // https://bugzilla.mozilla.org/show_bug.cgi?id=1881974.
    // TODO: remove them once the bug is fixed.
    ({ scrollTop: this._lastScrollTop, scrollLeft: this._lastScrollLeft } =
      mainContainer);

    const scrollend = () => {
      ({ scrollTop: this._lastScrollTop, scrollLeft: this._lastScrollLeft } =
        mainContainer);

      this._isScrolling = false;
      mainContainer.addEventListener("scroll", scroll, {
        passive: true,
        signal,
      });
      mainContainer.removeEventListener("scrollend", scrollend);
      mainContainer.removeEventListener("blur", scrollend);
    };
    const scroll = () => {
      if (this._isCtrlKeyDown) {
        return;
      }
      if (
        this._lastScrollTop === mainContainer.scrollTop &&
        this._lastScrollLeft === mainContainer.scrollLeft
      ) {
        return;
      }

      mainContainer.removeEventListener("scroll", scroll);
      this._isScrolling = true;
      mainContainer.addEventListener("scrollend", scrollend, { signal });
      mainContainer.addEventListener("blur", scrollend, { signal });
    };
    mainContainer.addEventListener("scroll", scroll, {
      passive: true,
      signal,
    });
  },

  unbindEvents() {
    this._eventBusAbortController?.abort();
    this._eventBusAbortController = null;
  },

  unbindWindowEvents() {
    this._windowAbortController?.abort();
    this._windowAbortController = null;
    this._touchManager = null;
  },

  _accumulateTicks(ticks, prop) {
    // If the direction changed, reset the accumulated ticks.
    if ((this[prop] > 0 && ticks < 0) || (this[prop] < 0 && ticks > 0)) {
      this[prop] = 0;
    }
    this[prop] += ticks;
    const wholeTicks = Math.trunc(this[prop]);
    this[prop] -= wholeTicks;
    return wholeTicks;
  },

  _accumulateFactor(previousScale, factor, prop) {
    if (factor === 1) {
      return 1;
    }
    // If the direction changed, reset the accumulated factor.
    if ((this[prop] > 1 && factor < 1) || (this[prop] < 1 && factor > 1)) {
      this[prop] = 1;
    }

    const newFactor =
      Math.floor(previousScale * factor * this[prop] * 100) /
      (100 * previousScale);
    this[prop] = factor / newFactor;

    return newFactor;
  },

  /**
   * Should be called *after* all pages have loaded, or if an error occurred,
   * to unblock the "load" event; see https://bugzilla.mozilla.org/show_bug.cgi?id=1618553
   * @private
   */
  _unblockDocumentLoadEvent() {
    document.blockUnblockOnload?.(false);

    // Ensure that this method is only ever run once.
    this._unblockDocumentLoadEvent = () => {};
  },
};

function onPageRendered({ pageNumber, error }) {
  if (error) {
    this._otherError("pdfjs-rendering-error", error);
  }
}

function onResize() {
  const { pdfDocument, pdfViewer, pdfRenderingQueue } = this;

  if (pdfRenderingQueue.printing && window.matchMedia("print").matches) {
    // Work-around issue 15324 by ignoring "resize" events during printing.
    return;
  }

  if (!pdfDocument) {
    return;
  }
  const currentScaleValue = pdfViewer.currentScaleValue;
  if (
    currentScaleValue === "auto" ||
    currentScaleValue === "page-fit" ||
    currentScaleValue === "page-width"
  ) {
    // Note: the scale is constant for 'page-actual'.
    pdfViewer.currentScaleValue = currentScaleValue;
  }
  pdfViewer.update();
}

function onFindFromUrlHash(evt) {
  this.eventBus.dispatch("find", {
    source: evt.source,
    type: "",
    query: evt.query,
    caseSensitive: false,
    entireWord: false,
    highlightAll: true,
    findPrevious: false,
    matchDiacritics: true,
  });
}
function onUpdateFindMatchesCount({ matchesCount }) {
  this.findBar?.updateResultsCount(matchesCount);
}

function onUpdateFindControlState({
  state,
  previous,
  entireWord,
  matchesCount,
  rawQuery,
}) {
  this.findBar?.updateUIState(state, previous, matchesCount);
}

function onScaleChanging(evt) {
  this.pdfViewer.update();
}

function onRotationChanging(evt) {
  // Ensure that the active page doesn't change during rotation.
  this.pdfViewer.currentPageNumber = evt.pageNumber;
}

function onWheel(evt) {
  const {
    pdfViewer,
    supportsMouseWheelZoomCtrlKey,
    supportsMouseWheelZoomMetaKey,
    supportsPinchToZoom,
  } = this;

  if (pdfViewer.isInPresentationMode) {
    return;
  }

  // Pinch-to-zoom on a trackpad maps to a wheel event with ctrlKey set to true
  // https://developer.mozilla.org/en-US/docs/Web/API/WheelEvent#browser_compatibility
  // Hence if ctrlKey is true but ctrl key hasn't been pressed then we can
  // infer that we have a pinch-to-zoom.
  // But the ctrlKey could have been pressed outside of the browser window,
  // hence we try to do some magic to guess if the scaleFactor is likely coming
  // from a pinch-to-zoom or not.

  // It is important that we query deltaMode before delta{X,Y}, so that
  // Firefox doesn't switch to DOM_DELTA_PIXEL mode for compat with other
  // browsers, see https://bugzilla.mozilla.org/show_bug.cgi?id=1392460.
  const deltaMode = evt.deltaMode;

  // The following formula is a bit strange but it comes from:
  // https://searchfox.org/mozilla-central/rev/d62c4c4d5547064487006a1506287da394b64724/widget/InputData.cpp#618-626
  let scaleFactor = Math.exp(-evt.deltaY / 100);

  const isBuiltInMac =
    typeof PDFJSDev !== "undefined" &&
    PDFJSDev.test("MOZCENTRAL") &&
    FeatureTest.platform.isMac;
  const isPinchToZoom =
    evt.ctrlKey &&
    !this._isCtrlKeyDown &&
    deltaMode === WheelEvent.DOM_DELTA_PIXEL &&
    evt.deltaX === 0 &&
    (Math.abs(scaleFactor - 1) < 0.05 || isBuiltInMac) &&
    evt.deltaZ === 0;
  const origin = [evt.clientX, evt.clientY];

  if (
    isPinchToZoom ||
    (evt.ctrlKey && supportsMouseWheelZoomCtrlKey) ||
    (evt.metaKey && supportsMouseWheelZoomMetaKey)
  ) {
    // Only zoom the pages, not the entire viewer.
    evt.preventDefault();
    // NOTE: this check must be placed *after* preventDefault.
    if (
      this._isScrolling ||
      document.visibilityState === "hidden" ||
      this.overlayManager.active
    ) {
      return;
    }

    if (isPinchToZoom && supportsPinchToZoom) {
      scaleFactor = this._accumulateFactor(
        pdfViewer.currentScale,
        scaleFactor,
        "_wheelUnusedFactor"
      );
      this.updateZoom(null, scaleFactor, origin);
    } else {
      const delta = normalizeWheelEventDirection(evt);

      let ticks = 0;
      if (
        deltaMode === WheelEvent.DOM_DELTA_LINE ||
        deltaMode === WheelEvent.DOM_DELTA_PAGE
      ) {
        // For line-based devices, use one tick per event, because different
        // OSs have different defaults for the number lines. But we generally
        // want one "clicky" roll of the wheel (which produces one event) to
        // adjust the zoom by one step.
        //
        // If we're getting fractional lines (I can't think of a scenario
        // this might actually happen), be safe and use the accumulator.
        ticks =
          Math.abs(delta) >= 1
            ? Math.sign(delta)
            : this._accumulateTicks(delta, "_wheelUnusedTicks");
      } else {
        // pixel-based devices
        const PIXELS_PER_LINE_SCALE = 30;
        ticks = this._accumulateTicks(
          delta / PIXELS_PER_LINE_SCALE,
          "_wheelUnusedTicks"
        );
      }

      this.updateZoom(ticks, null, origin);
    }
  }
}

<<<<<<< HEAD
=======
function closeSecondaryToolbar(evt) {
  if (!this.secondaryToolbar?.isOpen) {
    return;
  }
  const appConfig = this.appConfig;
  if (
    this.pdfViewer.containsElement(evt.target) ||
    (appConfig.toolbar?.container.contains(evt.target) &&
      // TODO: change the `contains` for an equality check when the bug:
      //  https://bugzilla.mozilla.org/show_bug.cgi?id=1921984
      // is fixed.
      !appConfig.secondaryToolbar?.toggleButton.contains(evt.target))
  ) {
    this.secondaryToolbar.close();
  }
}

function closeEditorUndoBar(evt) {
  if (!this.editorUndoBar?.isOpen) {
    return;
  }
  if (this.appConfig.secondaryToolbar?.toolbar.contains(evt.target)) {
    this.editorUndoBar.hide();
  }
}

function onClick(evt) {
  closeSecondaryToolbar.call(this, evt);
  closeEditorUndoBar.call(this, evt);
}

>>>>>>> f9bea397
function onKeyUp(evt) {
  // evt.ctrlKey is false hence we use evt.key.
  if (evt.key === "Control") {
    this._isCtrlKeyDown = false;
  }
}

function onKeyDown(evt) {
  this._isCtrlKeyDown = evt.key === "Control";

  if (
    this.editorUndoBar?.isOpen &&
    evt.keyCode !== 9 &&
    evt.keyCode !== 16 &&
    !(
      (evt.keyCode === 13 || evt.keyCode === 32) &&
      getActiveOrFocusedElement() === this.appConfig.editorUndoBar.undoButton
    )
  ) {
    // Hide undo bar on keypress except for Shift, Tab, Shift+Tab.
    // Also avoid hiding if the undo button is triggered.
    this.editorUndoBar.hide();
  }

  if (this.overlayManager.active) {
    return;
  }
  const { eventBus, pdfViewer } = this;
  const isViewerInPresentationMode = pdfViewer.isInPresentationMode;

  let handled = false,
    ensureViewerFocused = false;
  const cmd =
    (evt.ctrlKey ? 1 : 0) |
    (evt.altKey ? 2 : 0) |
    (evt.shiftKey ? 4 : 0) |
    (evt.metaKey ? 8 : 0);

  // First, handle the key bindings that are independent whether an input
  // control is selected or not.
  if (cmd === 1 || cmd === 8 || cmd === 5 || cmd === 12) {
    // either CTRL or META key with optional SHIFT.
    switch (evt.keyCode) {
      case 70: // f
        if (!this.supportsIntegratedFind && !evt.shiftKey) {
          this.findBar?.open();
          handled = true;
        }
        break;
      case 71: // g
        if (!this.supportsIntegratedFind) {
          const { state } = this.findController;
          if (state) {
            const newState = {
              source: window,
              type: "again",
              findPrevious: cmd === 5 || cmd === 12,
            };
            eventBus.dispatch("find", { ...state, ...newState });
          }
          handled = true;
        }
        break;
      case 61: // FF/Mac '='
      case 107: // FF '+' and '='
      case 187: // Chrome '+'
      case 171: // FF with German keyboard
        this.zoomIn();
        handled = true;
        break;
      case 173: // FF/Mac '-'
      case 109: // FF '-'
      case 189: // Chrome '-'
        this.zoomOut();
        handled = true;
        break;
      case 48: // '0'
      case 96: // '0' on Numpad of Swedish keyboard
        if (!isViewerInPresentationMode) {
          // keeping it unhandled (to restore page zoom to 100%)
          setTimeout(() => {
            // ... and resetting the scale after browser adjusts its scale
            this.zoomReset();
          });
          handled = false;
        }
        break;

      case 38: // up arrow
        if (isViewerInPresentationMode || this.page > 1) {
          this.page = 1;
          handled = true;
          ensureViewerFocused = true;
        }
        break;
      case 40: // down arrow
        if (isViewerInPresentationMode || this.page < this.pagesCount) {
          this.page = this.pagesCount;
          handled = true;
          ensureViewerFocused = true;
        }
        break;
    }
  }


  if (handled) {
    if (ensureViewerFocused && !isViewerInPresentationMode) {
      pdfViewer.focus();
    }
    evt.preventDefault();
    return;
  }

  // Some shortcuts should not get handled if a control/input element
  // is selected.
  const curElement = getActiveOrFocusedElement();
  const curElementTagName = curElement?.tagName.toUpperCase();
  if (
    curElementTagName === "INPUT" ||
    curElementTagName === "TEXTAREA" ||
    curElementTagName === "SELECT" ||
    (curElementTagName === "BUTTON" &&
      (evt.keyCode === /* Enter = */ 13 || evt.keyCode === /* Space = */ 32)) ||
    curElement?.isContentEditable
  ) {
    // Make sure that the secondary toolbar is closed when Escape is pressed.
    if (evt.keyCode !== /* Esc = */ 27) {
      return;
    }
  }

  // No control key pressed at all.
  if (cmd === 0) {
    let turnPage = 0,
      turnOnlyIfPageFit = false;
    switch (evt.keyCode) {
      case 38: // up arrow
        if (this.supportsCaretBrowsingMode) {
          this.moveCaret(/* isUp = */ true, /* select = */ false);
          handled = true;
          break;
        }
      /* falls through */
      case 33: // pg up
        // vertical scrolling using arrow/pg keys
        if (pdfViewer.isVerticalScrollbarEnabled) {
          turnOnlyIfPageFit = true;
        }
        turnPage = -1;
        break;
      case 8: // backspace
        if (!isViewerInPresentationMode) {
          turnOnlyIfPageFit = true;
        }
        turnPage = -1;
        break;
      case 37: // left arrow
        if (this.supportsCaretBrowsingMode) {
          return;
        }
        // horizontal scrolling using arrow keys
        if (pdfViewer.isHorizontalScrollbarEnabled) {
          turnOnlyIfPageFit = true;
        }
      /* falls through */
      case 75: // 'k'
      case 80: // 'p'
        turnPage = -1;
        break;
      case 27: // esc key
        if (!this.supportsIntegratedFind && this.findBar?.opened) {
          this.findBar.close();
          handled = true;
        }
        break;
      case 40: // down arrow
        if (this.supportsCaretBrowsingMode) {
          this.moveCaret(/* isUp = */ false, /* select = */ false);
          handled = true;
          break;
        }
      /* falls through */
      case 34: // pg down
        // vertical scrolling using arrow/pg keys
        if (pdfViewer.isVerticalScrollbarEnabled) {
          turnOnlyIfPageFit = true;
        }
        turnPage = 1;
        break;
      case 13: // enter key
      case 32: // spacebar
        if (!isViewerInPresentationMode) {
          turnOnlyIfPageFit = true;
        }
        turnPage = 1;
        break;
      case 39: // right arrow
        if (this.supportsCaretBrowsingMode) {
          return;
        }
        // horizontal scrolling using arrow keys
        if (pdfViewer.isHorizontalScrollbarEnabled) {
          turnOnlyIfPageFit = true;
        }
      /* falls through */
      case 74: // 'j'
      case 78: // 'n'
        turnPage = 1;
        break;

      case 36: // home
        if (isViewerInPresentationMode || this.page > 1) {
          this.page = 1;
          handled = true;
          ensureViewerFocused = true;
        }
        break;
      case 35: // end
        if (isViewerInPresentationMode || this.page < this.pagesCount) {
          this.page = this.pagesCount;
          handled = true;
          ensureViewerFocused = true;
        }
        break;

      case 82: // 'r'
        this.rotatePages(90);
        break;
    }

    if (
      turnPage !== 0 &&
      (!turnOnlyIfPageFit || pdfViewer.currentScaleValue === "page-fit")
    ) {
      if (turnPage > 0) {
        pdfViewer.nextPage();
      } else {
        pdfViewer.previousPage();
      }
      handled = true;
    }
  }

  // shift-key
  if (cmd === 4) {
    switch (evt.keyCode) {
      case 13: // enter key
      case 32: // spacebar
        if (
          !isViewerInPresentationMode &&
          pdfViewer.currentScaleValue !== "page-fit"
        ) {
          break;
        }
        pdfViewer.previousPage();

        handled = true;
        break;

      case 38: // up arrow
        this.moveCaret(/* isUp = */ true, /* select = */ true);
        handled = true;
        break;
      case 40: // down arrow
        this.moveCaret(/* isUp = */ false, /* select = */ true);
        handled = true;
        break;
      case 82: // 'r'
        this.rotatePages(-90);
        break;
    }
  }

  if (!handled && !isViewerInPresentationMode) {
    // 33=Page Up  34=Page Down  35=End    36=Home
    // 37=Left     38=Up         39=Right  40=Down
    // 32=Spacebar
    if (
      (evt.keyCode >= 33 && evt.keyCode <= 40) ||
      (evt.keyCode === 32 && curElementTagName !== "BUTTON")
    ) {
      ensureViewerFocused = true;
    }
  }

  if (ensureViewerFocused && !pdfViewer.containsElement(curElement)) {
    // The page container is not focused, but a page navigation key has been
    // pressed. Change the focus to the viewer container to make sure that
    // navigation by keyboard works as expected.
    pdfViewer.focus();
  }

  if (handled) {
    evt.preventDefault();
  }
}

export { PDFViewerApplication };<|MERGE_RESOLUTION|>--- conflicted
+++ resolved
@@ -48,13 +48,9 @@
 import { AppOptions, OptionKind } from "./app_options.js";
 import { LinkTarget, PDFLinkService } from "./pdf_link_service.js";
 import { CaretBrowsingMode } from "./caret_browsing.js";
-<<<<<<< HEAD
+import { EditorUndoBar } from "./editor_undo_bar.js";
 import { EventBus } from "./event_utils.js";
 import { GlobalDocumentBody } from "../src/display/global_document_body.js";
-=======
-import { DownloadManager } from "web-download_manager";
-import { EditorUndoBar } from "./editor_undo_bar.js";
->>>>>>> f9bea397
 import { OverlayManager } from "./overlay_manager.js";
 import { PDFFindBar } from "web-pdf_find_bar";
 import { PDFFindController } from "./pdf_find_controller.js";
@@ -100,13 +96,6 @@
   _touchUnusedTicks: 0,
   _touchUnusedFactor: 1,
   _PDFBug: null,
-<<<<<<< HEAD
-  _touchInfo: null,
-=======
-  _hasAnnotationEditors: false,
-  _title: document.title,
-  _printAnnotationStoragePromise: null,
->>>>>>> f9bea397
   _isCtrlKeyDown: false,
   _caretBrowsing: null,
   _isScrolling: false,
@@ -119,74 +108,8 @@
     // that it inserts nodes in the global document.body of the webpage
     GlobalDocumentBody.node = appConfig.rootNode || document.body;
 
-<<<<<<< HEAD
     // Prevent external links from "replacing" the viewer, open in a new windows
     AppOptions.set("externalLinkTarget", LinkTarget.BLANK);
-=======
-    // Ensure that `Preferences`, and indirectly `AppOptions`, have initialized
-    // before creating e.g. the various viewer components.
-    try {
-      await this.preferences.initializedPromise;
-    } catch (ex) {
-      console.error("initialize:", ex);
-    }
-    if (AppOptions.get("pdfBugEnabled")) {
-      await this._parseHashParams();
-    }
-
-    if (typeof PDFJSDev === "undefined" || !PDFJSDev.test("MOZCENTRAL")) {
-      let mode;
-      switch (AppOptions.get("viewerCssTheme")) {
-        case 1:
-          mode = "is-light";
-          break;
-        case 2:
-          mode = "is-dark";
-          break;
-      }
-      if (mode) {
-        document.documentElement.classList.add(mode);
-      }
-      if (typeof PDFJSDev === "undefined" || PDFJSDev.test("TESTING")) {
-        if (AppOptions.get("enableFakeMLManager")) {
-          this.mlManager =
-            MLManager.getFakeMLManager?.({
-              enableGuessAltText: AppOptions.get("enableGuessAltText"),
-              enableAltTextModelDownload: AppOptions.get(
-                "enableAltTextModelDownload"
-              ),
-            }) || null;
-        }
-      }
-    } else if (AppOptions.get("enableAltText")) {
-      // We want to load the image-to-text AI engine as soon as possible.
-      this.mlManager = new MLManager({
-        enableGuessAltText: AppOptions.get("enableGuessAltText"),
-        enableAltTextModelDownload: AppOptions.get(
-          "enableAltTextModelDownload"
-        ),
-        altTextLearnMoreUrl: AppOptions.get("altTextLearnMoreUrl"),
-      });
-    }
-
-    // Ensure that the `L10n`-instance has been initialized before creating
-    // e.g. the various viewer components.
-    this.l10n = await this.externalServices.createL10n();
-    document.getElementsByTagName("html")[0].dir = this.l10n.getDirection();
-    // Connect Fluent, when necessary, and translate what we already have.
-    if (typeof PDFJSDev === "undefined" || !PDFJSDev.test("MOZCENTRAL")) {
-      this.l10n.translate(appConfig.appContainer || document.documentElement);
-    }
-
-    if (
-      this.isViewerEmbedded &&
-      AppOptions.get("externalLinkTarget") === LinkTarget.NONE
-    ) {
-      // Prevent external links from "replacing" the viewer,
-      // when it's embedded in e.g. an <iframe> or an <object>.
-      AppOptions.set("externalLinkTarget", LinkTarget.TOP);
-    }
->>>>>>> f9bea397
     await this._initializeViewerComponents();
 
     // Bind the various event handlers *after* the viewer has been
@@ -199,118 +122,6 @@
   },
 
   /**
-<<<<<<< HEAD
-=======
-   * Potentially parse special debugging flags in the hash section of the URL.
-   * @private
-   */
-  async _parseHashParams() {
-    const hash = document.location.hash.substring(1);
-    if (!hash) {
-      return;
-    }
-    const { mainContainer, viewerContainer } = this.appConfig,
-      params = parseQueryString(hash);
-
-    const loadPDFBug = async () => {
-      if (this._PDFBug) {
-        return;
-      }
-      const { PDFBug } =
-        typeof PDFJSDev === "undefined"
-          ? await import(AppOptions.get("debuggerSrc")) // eslint-disable-line no-unsanitized/method
-          : await __non_webpack_import__(AppOptions.get("debuggerSrc"));
-
-      this._PDFBug = PDFBug;
-    };
-
-    // Parameters that need to be handled manually.
-    if (params.get("disableworker") === "true") {
-      try {
-        GlobalWorkerOptions.workerSrc ||= AppOptions.get("workerSrc");
-
-        if (typeof PDFJSDev === "undefined") {
-          globalThis.pdfjsWorker = await import("pdfjs/pdf.worker.js");
-        } else {
-          await __non_webpack_import__(PDFWorker.workerSrc);
-        }
-      } catch (ex) {
-        console.error("_parseHashParams:", ex);
-      }
-    }
-    if (params.has("textlayer")) {
-      switch (params.get("textlayer")) {
-        case "off":
-          AppOptions.set("textLayerMode", TextLayerMode.DISABLE);
-          break;
-        case "visible":
-        case "shadow":
-        case "hover":
-          viewerContainer.classList.add(`textLayer-${params.get("textlayer")}`);
-          try {
-            await loadPDFBug();
-            this._PDFBug.loadCSS();
-          } catch (ex) {
-            console.error("_parseHashParams:", ex);
-          }
-          break;
-      }
-    }
-    if (params.has("pdfbug")) {
-      AppOptions.setAll({ pdfBug: true, fontExtraProperties: true });
-
-      const enabled = params.get("pdfbug").split(",");
-      try {
-        await loadPDFBug();
-        this._PDFBug.init(mainContainer, enabled);
-      } catch (ex) {
-        console.error("_parseHashParams:", ex);
-      }
-    }
-    // It is not possible to change locale for the (various) extension builds.
-    if (
-      (typeof PDFJSDev === "undefined" || PDFJSDev.test("GENERIC")) &&
-      params.has("locale")
-    ) {
-      AppOptions.set("localeProperties", { lang: params.get("locale") });
-    }
-
-    // Parameters that can be handled automatically.
-    const opts = {
-      disableAutoFetch: x => x === "true",
-      disableFontFace: x => x === "true",
-      disableHistory: x => x === "true",
-      disableRange: x => x === "true",
-      disableStream: x => x === "true",
-      verbosity: x => x | 0,
-    };
-
-    // Set some specific preferences for tests.
-    if (typeof PDFJSDev !== "undefined" && PDFJSDev.test("TESTING")) {
-      Object.assign(opts, {
-        enableAltText: x => x === "true",
-        enableFakeMLManager: x => x === "true",
-        enableGuessAltText: x => x === "true",
-        enableUpdatedAddImage: x => x === "true",
-        highlightEditorColors: x => x,
-        maxCanvasPixels: x => parseInt(x),
-        spreadModeOnLoad: x => parseInt(x),
-        supportsCaretBrowsingMode: x => x === "true",
-      });
-    }
-
-    for (const name in opts) {
-      const check = opts[name],
-        key = name.toLowerCase();
-
-      if (params.has(key)) {
-        AppOptions.set(name, check(params.get(key)));
-      }
-    }
-  },
-
-  /**
->>>>>>> f9bea397
    * @private
    */
   async _initializeViewerComponents() {
@@ -357,12 +168,7 @@
       eventBus,
       renderingQueue: pdfRenderingQueue,
       linkService: pdfLinkService,
-<<<<<<< HEAD
-=======
-      downloadManager,
-      altTextManager,
       editorUndoBar: this.editorUndoBar,
->>>>>>> f9bea397
       findController,
       textLayerMode: AppOptions.get("textLayerMode"),
       enableHighlightFloatingButton: AppOptions.get(
@@ -394,100 +200,6 @@
     // init AbordController becasue it can be nullified in stop(
     this._globalAbortController = new AbortController();
     await this.initialize(config);
-<<<<<<< HEAD
-=======
-
-    const { appConfig, eventBus } = this;
-    let file;
-    if (typeof PDFJSDev === "undefined" || PDFJSDev.test("GENERIC")) {
-      const queryString = document.location.search.substring(1);
-      const params = parseQueryString(queryString);
-      file = params.get("file") ?? AppOptions.get("defaultUrl");
-      validateFileURL(file);
-    } else if (PDFJSDev.test("MOZCENTRAL")) {
-      file = window.location.href;
-    } else if (PDFJSDev.test("CHROME")) {
-      file = AppOptions.get("defaultUrl");
-    }
-
-    if (typeof PDFJSDev === "undefined" || PDFJSDev.test("GENERIC")) {
-      const fileInput = (this._openFileInput = document.createElement("input"));
-      fileInput.id = "fileInput";
-      fileInput.hidden = true;
-      fileInput.type = "file";
-      fileInput.value = null;
-      document.body.append(fileInput);
-
-      fileInput.addEventListener("change", function (evt) {
-        const { files } = evt.target;
-        if (!files || files.length === 0) {
-          return;
-        }
-        eventBus.dispatch("fileinputchange", {
-          source: this,
-          fileInput: evt.target,
-        });
-      });
-
-      // Enable dragging-and-dropping a new PDF file onto the viewerContainer.
-      appConfig.mainContainer.addEventListener("dragover", function (evt) {
-        for (const item of evt.dataTransfer.items) {
-          if (item.type === "application/pdf") {
-            evt.dataTransfer.dropEffect =
-              evt.dataTransfer.effectAllowed === "copy" ? "copy" : "move";
-            stopEvent(evt);
-            return;
-          }
-        }
-      });
-      appConfig.mainContainer.addEventListener("drop", function (evt) {
-        if (evt.dataTransfer.files?.[0].type !== "application/pdf") {
-          return;
-        }
-        stopEvent(evt);
-        eventBus.dispatch("fileinputchange", {
-          source: this,
-          fileInput: evt.dataTransfer,
-        });
-      });
-    }
-
-    if (!AppOptions.get("supportsDocumentFonts")) {
-      AppOptions.set("disableFontFace", true);
-      this.l10n.get("pdfjs-web-fonts-disabled").then(msg => {
-        console.warn(msg);
-      });
-    }
-
-    if (!this.supportsPrinting) {
-      appConfig.toolbar?.print?.classList.add("hidden");
-      appConfig.secondaryToolbar?.printButton.classList.add("hidden");
-    }
-
-    if (!this.supportsFullscreen) {
-      appConfig.secondaryToolbar?.presentationModeButton.classList.add(
-        "hidden"
-      );
-    }
-
-    if (this.supportsIntegratedFind) {
-      appConfig.findBar?.toggleButton?.classList.add("hidden");
-    }
-
-    if (typeof PDFJSDev === "undefined" || PDFJSDev.test("GENERIC")) {
-      if (file) {
-        this.open({ url: file });
-      } else {
-        this._hideViewBookmark();
-      }
-    } else if (PDFJSDev.test("MOZCENTRAL || CHROME")) {
-      this.setTitleUsingUrl(file, /* downloadUrl = */ file);
-
-      this.externalServices.initPassiveLoading();
-    } else {
-      throw new Error("Not implemented: run");
-    }
->>>>>>> f9bea397
   },
 
   async stop() {
@@ -706,64 +418,6 @@
     );
   },
 
-<<<<<<< HEAD
-=======
-  async download() {
-    let data;
-    try {
-      data = await this.pdfDocument.getData();
-    } catch {
-      // When the PDF document isn't ready, simply download using the URL.
-    }
-    this.downloadManager.download(data, this._downloadUrl, this._docFilename);
-  },
-
-  async save() {
-    if (this._saveInProgress) {
-      return;
-    }
-    this._saveInProgress = true;
-    await this.pdfScriptingManager.dispatchWillSave();
-
-    try {
-      const data = await this.pdfDocument.saveDocument();
-      this.downloadManager.download(data, this._downloadUrl, this._docFilename);
-    } catch (reason) {
-      // When the PDF document isn't ready, fallback to a "regular" download.
-      console.error(`Error when saving the document:`, reason);
-      await this.download();
-    } finally {
-      await this.pdfScriptingManager.dispatchDidSave();
-      this._saveInProgress = false;
-    }
-
-    if (this._hasAnnotationEditors) {
-      this.externalServices.reportTelemetry({
-        type: "editing",
-        data: {
-          type: "save",
-          stats: this.pdfDocument?.annotationStorage.editorStats,
-        },
-      });
-    }
-  },
-
-  async downloadOrSave() {
-    // In the Firefox case, this method MUST always trigger a download.
-    // When the user is closing a modified and unsaved document, we display a
-    // prompt asking for saving or not. In case they save, we must wait for
-    // saving to complete before closing the tab.
-    // So in case this function does not trigger a download, we must trigger a
-    // a message and change PdfjsChild.sys.mjs to take it into account.
-    const { classList } = this.appConfig.appContainer;
-    classList.add("wait");
-    await (this.pdfDocument?.annotationStorage.size > 0
-      ? this.save()
-      : this.download());
-    classList.remove("wait");
-  },
-
->>>>>>> f9bea397
   /**
    * Report the error; used for errors affecting loading and/or parsing of
    * the entire PDF document.
@@ -1031,113 +685,24 @@
     const {
       eventBus,
       pdfViewer,
-<<<<<<< HEAD
-      _eventBusAbortController: { signal },
-    } = this;
-
-    eventBus._on("resize", onResize.bind(this), { signal });
-    eventBus._on("pagerendered", onPageRendered.bind(this), { signal });
-    // eventBus._on("pagechanging", onPageChanging.bind(this), { signal });
-    eventBus._on("scalechanging", onScaleChanging.bind(this), { signal });
-    eventBus._on("rotationchanging", onRotationChanging.bind(this), { signal });
-
-=======
       preferences,
     } = this;
 
     eventBus._on("resize", onResize.bind(this), opts);
-    eventBus._on("hashchange", onHashchange.bind(this), opts);
-    eventBus._on("beforeprint", this.beforePrint.bind(this), opts);
-    eventBus._on("afterprint", this.afterPrint.bind(this), opts);
-    eventBus._on("pagerender", onPageRender.bind(this), opts);
     eventBus._on("pagerendered", onPageRendered.bind(this), opts);
-    eventBus._on("updateviewarea", onUpdateViewarea.bind(this), opts);
-    eventBus._on("pagechanging", onPageChanging.bind(this), opts);
+    // eventBus._on("pagechanging", onPageChanging.bind(this), opts);
     eventBus._on("scalechanging", onScaleChanging.bind(this), opts);
     eventBus._on("rotationchanging", onRotationChanging.bind(this), opts);
-    eventBus._on("sidebarviewchanged", onSidebarViewChanged.bind(this), opts);
-    eventBus._on("pagemode", onPageMode.bind(this), opts);
-    eventBus._on("namedaction", onNamedAction.bind(this), opts);
-    eventBus._on(
-      "presentationmodechanged",
-      evt => (pdfViewer.presentationModeState = evt.state),
-      opts
-    );
-    eventBus._on(
-      "presentationmode",
-      this.requestPresentationMode.bind(this),
-      opts
-    );
-    eventBus._on(
-      "switchannotationeditormode",
-      evt => (pdfViewer.annotationEditorMode = evt),
-      opts
-    );
-    eventBus._on("print", this.triggerPrinting.bind(this), opts);
-    eventBus._on("download", this.downloadOrSave.bind(this), opts);
-    eventBus._on("firstpage", () => (this.page = 1), opts);
-    eventBus._on("lastpage", () => (this.page = this.pagesCount), opts);
-    eventBus._on("nextpage", () => pdfViewer.nextPage(), opts);
-    eventBus._on("previouspage", () => pdfViewer.previousPage(), opts);
-    eventBus._on("zoomin", this.zoomIn.bind(this), opts);
-    eventBus._on("zoomout", this.zoomOut.bind(this), opts);
-    eventBus._on("zoomreset", this.zoomReset.bind(this), opts);
-    eventBus._on("pagenumberchanged", onPageNumberChanged.bind(this), opts);
->>>>>>> f9bea397
+
     eventBus._on(
       "scalechanged",
       evt => (pdfViewer.currentScaleValue = evt.value),
       opts
     );
-<<<<<<< HEAD
-    eventBus._on("switchscrollmode", evt => (pdfViewer.scrollMode = evt.mode), {
-      signal,
-    });
-    eventBus._on("switchspreadmode", evt => (pdfViewer.spreadMode = evt.mode), {
-      signal,
-    });
-
-    eventBus._on("findfromurlhash", onFindFromUrlHash.bind(this), { signal });
-=======
-    eventBus._on("rotatecw", this.rotatePages.bind(this, 90), opts);
-    eventBus._on("rotateccw", this.rotatePages.bind(this, -90), opts);
-    eventBus._on(
-      "optionalcontentconfig",
-      evt => (pdfViewer.optionalContentConfigPromise = evt.promise),
-      opts
-    );
-    eventBus._on(
-      "switchscrollmode",
-      evt => (pdfViewer.scrollMode = evt.mode),
-      opts
-    );
-    eventBus._on(
-      "scrollmodechanged",
-      onViewerModesChanged.bind(this, "scrollMode"),
-      opts
-    );
-    eventBus._on(
-      "switchspreadmode",
-      evt => (pdfViewer.spreadMode = evt.mode),
-      opts
-    );
-    eventBus._on(
-      "spreadmodechanged",
-      onViewerModesChanged.bind(this, "spreadMode"),
-      opts
-    );
-    eventBus._on(
-      "imagealttextsettings",
-      onImageAltTextSettings.bind(this),
-      opts
-    );
-    eventBus._on(
-      "documentproperties",
-      () => pdfDocumentProperties?.open(),
-      opts
-    );
+    eventBus._on("switchscrollmode", evt => (pdfViewer.scrollMode = evt.mode), opts);
+    eventBus._on("switchspreadmode", evt => (pdfViewer.spreadMode = evt.mode), opts);
+
     eventBus._on("findfromurlhash", onFindFromUrlHash.bind(this), opts);
->>>>>>> f9bea397
     eventBus._on(
       "updatefindmatchescount",
       onUpdateFindMatchesCount.bind(this),
@@ -1148,36 +713,6 @@
       onUpdateFindControlState.bind(this),
       opts
     );
-<<<<<<< HEAD
-=======
-
-    if (typeof PDFJSDev === "undefined" || PDFJSDev.test("GENERIC")) {
-      eventBus._on("fileinputchange", onFileInputChange.bind(this), opts);
-      eventBus._on("openfile", onOpenFile.bind(this), opts);
-    }
-    if (typeof PDFJSDev !== "undefined" && PDFJSDev.test("MOZCENTRAL")) {
-      eventBus._on(
-        "annotationeditorstateschanged",
-        evt => externalServices.updateEditorStates(evt),
-        opts
-      );
-      eventBus._on(
-        "reporttelemetry",
-        evt => externalServices.reportTelemetry(evt.details),
-        opts
-      );
-    }
-    if (
-      typeof PDFJSDev === "undefined" ||
-      PDFJSDev.test("TESTING || MOZCENTRAL")
-    ) {
-      eventBus._on(
-        "setpreference",
-        evt => preferences.set(evt.name, evt.value),
-        opts
-      );
-    }
->>>>>>> f9bea397
   },
 
   bindWindowEvents() {
@@ -1225,11 +760,7 @@
       passive: false,
       signal,
     });
-<<<<<<< HEAD
-
-=======
-    window.addEventListener("click", onClick.bind(this), { signal });
->>>>>>> f9bea397
+
     window.addEventListener("keydown", onKeyDown.bind(this), { signal });
     window.addEventListener("keyup", onKeyUp.bind(this), { signal });
     window.addEventListener(
@@ -1503,25 +1034,6 @@
   }
 }
 
-<<<<<<< HEAD
-=======
-function closeSecondaryToolbar(evt) {
-  if (!this.secondaryToolbar?.isOpen) {
-    return;
-  }
-  const appConfig = this.appConfig;
-  if (
-    this.pdfViewer.containsElement(evt.target) ||
-    (appConfig.toolbar?.container.contains(evt.target) &&
-      // TODO: change the `contains` for an equality check when the bug:
-      //  https://bugzilla.mozilla.org/show_bug.cgi?id=1921984
-      // is fixed.
-      !appConfig.secondaryToolbar?.toggleButton.contains(evt.target))
-  ) {
-    this.secondaryToolbar.close();
-  }
-}
-
 function closeEditorUndoBar(evt) {
   if (!this.editorUndoBar?.isOpen) {
     return;
@@ -1536,7 +1048,6 @@
   closeEditorUndoBar.call(this, evt);
 }
 
->>>>>>> f9bea397
 function onKeyUp(evt) {
   // evt.ctrlKey is false hence we use evt.key.
   if (evt.key === "Control") {
