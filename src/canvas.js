--- conflicted
+++ resolved
@@ -174,15 +174,7 @@
   // before it stops and shedules a continue of execution.
   var kExecutionTime = 50;
 
-<<<<<<< HEAD
-  // Number of IR commands to execute before checking
-  // if we execute longer then `kExecutionTime`.
-  var kExecutionTimeCheck = 500;
-
   function constructor(canvasCtx, objs, textLayer) {
-=======
-  function constructor(canvasCtx, objs) {
->>>>>>> 2e70984f
     this.ctx = canvasCtx;
     this.current = new CanvasExtraState();
     this.stateStack = [];
@@ -191,14 +183,10 @@
     this.xobjs = null;
     this.ScratchCanvas = ScratchCanvas;
     this.objs = objs;
-<<<<<<< HEAD
     this.textLayer = textLayer;
-=======
-
     if (canvasCtx) {
       addContextCurrentTransform(canvasCtx);
     }
->>>>>>> 2e70984f
   }
 
   var LINE_CAP_STYLES = ['butt', 'round', 'square'];
