--- conflicted
+++ resolved
@@ -37,17 +37,8 @@
   Util,
   warn,
 } from "../shared/util.js";
-<<<<<<< HEAD
-import {
-  DOMSVGFactory,
-  PDFDateString,
-  setLayerDimensions,
-} from "./display_utils.js";
+import { PDFDateString, setLayerDimensions } from "./display_utils.js";
 // import { AnnotationStorage } from "./annotation_storage.js";
-=======
-import { PDFDateString, setLayerDimensions } from "./display_utils.js";
-import { AnnotationStorage } from "./annotation_storage.js";
->>>>>>> f9bea397
 import { ColorConverters } from "../shared/scripting_utils.js";
 import { DOMSVGFactory } from "./svg_factory.js";
 import { XfaLayer } from "./xfa_layer.js";
