--- conflicted
+++ resolved
@@ -33,483 +33,6 @@
   static PDF_TO_CSS_UNITS = this.CSS / this.PDF;
 }
 
-<<<<<<< HEAD
-/**
- * FilterFactory aims to create some SVG filters we can use when drawing an
- * image (or whatever) on a canvas.
- * Filters aren't applied with ctx.putImageData because it just overwrites the
- * underlying pixels.
- * With these filters, it's possible for example to apply some transfer maps on
- * an image without the need to apply them on the pixel arrays: the renderer
- * does the magic for us.
- */
-class DOMFilterFactory extends BaseFilterFactory {
-  #baseUrl;
-
-  #_cache;
-
-  #_defs;
-
-  #docId;
-
-  #document;
-
-  #_hcmCache;
-
-  #id = 0;
-
-  constructor({ docId, ownerDocument = globalThis.document }) {
-    super();
-    this.#docId = docId;
-    this.#document = ownerDocument;
-  }
-
-  get #cache() {
-    return (this.#_cache ||= new Map());
-  }
-
-  get #hcmCache() {
-    return (this.#_hcmCache ||= new Map());
-  }
-
-  get #defs() {
-    if (!this.#_defs) {
-      const div = this.#document.createElement("div");
-      const { style } = div;
-      style.visibility = "hidden";
-      style.contain = "strict";
-      style.width = style.height = 0;
-      style.position = "absolute";
-      style.top = style.left = 0;
-      style.zIndex = -1;
-
-      const svg = this.#document.createElementNS(SVG_NS, "svg");
-      svg.setAttribute("width", 0);
-      svg.setAttribute("height", 0);
-      this.#_defs = this.#document.createElementNS(SVG_NS, "defs");
-      div.append(svg);
-      svg.append(this.#_defs);
-      GlobalDocumentBody.node.append(div);
-      // this.#document.body.append(div);
-    }
-    return this.#_defs;
-  }
-
-  #createTables(maps) {
-    if (maps.length === 1) {
-      const mapR = maps[0];
-      const buffer = new Array(256);
-      for (let i = 0; i < 256; i++) {
-        buffer[i] = mapR[i] / 255;
-      }
-
-      const table = buffer.join(",");
-      return [table, table, table];
-    }
-
-    const [mapR, mapG, mapB] = maps;
-    const bufferR = new Array(256);
-    const bufferG = new Array(256);
-    const bufferB = new Array(256);
-    for (let i = 0; i < 256; i++) {
-      bufferR[i] = mapR[i] / 255;
-      bufferG[i] = mapG[i] / 255;
-      bufferB[i] = mapB[i] / 255;
-    }
-    return [bufferR.join(","), bufferG.join(","), bufferB.join(",")];
-  }
-
-  #createUrl(id) {
-    if (this.#baseUrl === undefined) {
-      // Unless a `<base>`-element is present a relative URL should work.
-      this.#baseUrl = "";
-
-      const url = this.#document.URL;
-      if (url !== this.#document.baseURI) {
-        if (isDataScheme(url)) {
-          warn('#createUrl: ignore "data:"-URL for performance reasons.');
-        } else {
-          this.#baseUrl = url.split("#", 1)[0];
-        }
-      }
-    }
-    return `url(${this.#baseUrl}#${id})`;
-  }
-
-  addFilter(maps) {
-    if (!maps) {
-      return "none";
-    }
-
-    // When a page is zoomed the page is re-drawn but the maps are likely
-    // the same.
-    let value = this.#cache.get(maps);
-    if (value) {
-      return value;
-    }
-
-    const [tableR, tableG, tableB] = this.#createTables(maps);
-    const key = maps.length === 1 ? tableR : `${tableR}${tableG}${tableB}`;
-
-    value = this.#cache.get(key);
-    if (value) {
-      this.#cache.set(maps, value);
-      return value;
-    }
-
-    // We create a SVG filter: feComponentTransferElement
-    //  https://www.w3.org/TR/SVG11/filters.html#feComponentTransferElement
-
-    const id = `g_${this.#docId}_transfer_map_${this.#id++}`;
-    const url = this.#createUrl(id);
-    this.#cache.set(maps, url);
-    this.#cache.set(key, url);
-
-    const filter = this.#createFilter(id);
-    this.#addTransferMapConversion(tableR, tableG, tableB, filter);
-
-    return url;
-  }
-
-  addHCMFilter(fgColor, bgColor) {
-    const key = `${fgColor}-${bgColor}`;
-    const filterName = "base";
-    let info = this.#hcmCache.get(filterName);
-    if (info?.key === key) {
-      return info.url;
-    }
-
-    if (info) {
-      info.filter?.remove();
-      info.key = key;
-      info.url = "none";
-      info.filter = null;
-    } else {
-      info = {
-        key,
-        url: "none",
-        filter: null,
-      };
-      this.#hcmCache.set(filterName, info);
-    }
-
-    if (!fgColor || !bgColor) {
-      return info.url;
-    }
-
-    const fgRGB = this.#getRGB(fgColor);
-    fgColor = Util.makeHexColor(...fgRGB);
-    const bgRGB = this.#getRGB(bgColor);
-    bgColor = Util.makeHexColor(...bgRGB);
-    this.#defs.style.color = "";
-
-    if (
-      (fgColor === "#000000" && bgColor === "#ffffff") ||
-      fgColor === bgColor
-    ) {
-      return info.url;
-    }
-
-    // https://developer.mozilla.org/en-US/docs/Web/Accessibility/Understanding_Colors_and_Luminance
-    //
-    // Relative luminance:
-    // https://www.w3.org/TR/WCAG20/#relativeluminancedef
-    //
-    // We compute the rounded luminance of the default background color.
-    // Then for every color in the pdf, if its rounded luminance is the
-    // same as the background one then it's replaced by the new
-    // background color else by the foreground one.
-    const map = new Array(256);
-    for (let i = 0; i <= 255; i++) {
-      const x = i / 255;
-      map[i] = x <= 0.03928 ? x / 12.92 : ((x + 0.055) / 1.055) ** 2.4;
-    }
-    const table = map.join(",");
-
-    const id = `g_${this.#docId}_hcm_filter`;
-    const filter = (info.filter = this.#createFilter(id));
-    this.#addTransferMapConversion(table, table, table, filter);
-    this.#addGrayConversion(filter);
-
-    const getSteps = (c, n) => {
-      const start = fgRGB[c] / 255;
-      const end = bgRGB[c] / 255;
-      const arr = new Array(n + 1);
-      for (let i = 0; i <= n; i++) {
-        arr[i] = start + (i / n) * (end - start);
-      }
-      return arr.join(",");
-    };
-    this.#addTransferMapConversion(
-      getSteps(0, 5),
-      getSteps(1, 5),
-      getSteps(2, 5),
-      filter
-    );
-
-    info.url = this.#createUrl(id);
-    return info.url;
-  }
-
-  addAlphaFilter(map) {
-    // When a page is zoomed the page is re-drawn but the maps are likely
-    // the same.
-    let value = this.#cache.get(map);
-    if (value) {
-      return value;
-    }
-
-    const [tableA] = this.#createTables([map]);
-    const key = `alpha_${tableA}`;
-
-    value = this.#cache.get(key);
-    if (value) {
-      this.#cache.set(map, value);
-      return value;
-    }
-
-    const id = `g_${this.#docId}_alpha_map_${this.#id++}`;
-    const url = this.#createUrl(id);
-    this.#cache.set(map, url);
-    this.#cache.set(key, url);
-
-    const filter = this.#createFilter(id);
-    this.#addTransferMapAlphaConversion(tableA, filter);
-
-    return url;
-  }
-
-  addLuminosityFilter(map) {
-    // When a page is zoomed the page is re-drawn but the maps are likely
-    // the same.
-    let value = this.#cache.get(map || "luminosity");
-    if (value) {
-      return value;
-    }
-
-    let tableA, key;
-    if (map) {
-      [tableA] = this.#createTables([map]);
-      key = `luminosity_${tableA}`;
-    } else {
-      key = "luminosity";
-    }
-
-    value = this.#cache.get(key);
-    if (value) {
-      this.#cache.set(map, value);
-      return value;
-    }
-
-    const id = `g_${this.#docId}_luminosity_map_${this.#id++}`;
-    const url = this.#createUrl(id);
-    this.#cache.set(map, url);
-    this.#cache.set(key, url);
-
-    const filter = this.#createFilter(id);
-    this.#addLuminosityConversion(filter);
-    if (map) {
-      this.#addTransferMapAlphaConversion(tableA, filter);
-    }
-
-    return url;
-  }
-
-  addHighlightHCMFilter(filterName, fgColor, bgColor, newFgColor, newBgColor) {
-    const key = `${fgColor}-${bgColor}-${newFgColor}-${newBgColor}`;
-    let info = this.#hcmCache.get(filterName);
-    if (info?.key === key) {
-      return info.url;
-    }
-
-    if (info) {
-      info.filter?.remove();
-      info.key = key;
-      info.url = "none";
-      info.filter = null;
-    } else {
-      info = {
-        key,
-        url: "none",
-        filter: null,
-      };
-      this.#hcmCache.set(filterName, info);
-    }
-
-    if (!fgColor || !bgColor) {
-      return info.url;
-    }
-
-    const [fgRGB, bgRGB] = [fgColor, bgColor].map(this.#getRGB.bind(this));
-    let fgGray = Math.round(
-      0.2126 * fgRGB[0] + 0.7152 * fgRGB[1] + 0.0722 * fgRGB[2]
-    );
-    let bgGray = Math.round(
-      0.2126 * bgRGB[0] + 0.7152 * bgRGB[1] + 0.0722 * bgRGB[2]
-    );
-    let [newFgRGB, newBgRGB] = [newFgColor, newBgColor].map(
-      this.#getRGB.bind(this)
-    );
-    if (bgGray < fgGray) {
-      [fgGray, bgGray, newFgRGB, newBgRGB] = [
-        bgGray,
-        fgGray,
-        newBgRGB,
-        newFgRGB,
-      ];
-    }
-    this.#defs.style.color = "";
-
-    // Now we can create the filters to highlight some canvas parts.
-    // The colors in the pdf will almost be Canvas and CanvasText, hence we
-    // want to filter them to finally get Highlight and HighlightText.
-    // Since we're in HCM the background color and the foreground color should
-    // be really different when converted to grayscale (if they're not then it
-    // means that we've a poor contrast). Once the canvas colors are converted
-    // to grayscale we can easily map them on their new colors.
-    // The grayscale step is important because if we've something like:
-    //   fgColor = #FF....
-    //   bgColor = #FF....
-    //   then we are enable to map the red component on the new red components
-    //   which can be different.
-
-    const getSteps = (fg, bg, n) => {
-      const arr = new Array(256);
-      const step = (bgGray - fgGray) / n;
-      const newStart = fg / 255;
-      const newStep = (bg - fg) / (255 * n);
-      let prev = 0;
-      for (let i = 0; i <= n; i++) {
-        const k = Math.round(fgGray + i * step);
-        const value = newStart + i * newStep;
-        for (let j = prev; j <= k; j++) {
-          arr[j] = value;
-        }
-        prev = k + 1;
-      }
-      for (let i = prev; i < 256; i++) {
-        arr[i] = arr[prev - 1];
-      }
-      return arr.join(",");
-    };
-
-    const id = `g_${this.#docId}_hcm_${filterName}_filter`;
-    const filter = (info.filter = this.#createFilter(id));
-
-    this.#addGrayConversion(filter);
-    this.#addTransferMapConversion(
-      getSteps(newFgRGB[0], newBgRGB[0], 5),
-      getSteps(newFgRGB[1], newBgRGB[1], 5),
-      getSteps(newFgRGB[2], newBgRGB[2], 5),
-      filter
-    );
-
-    info.url = this.#createUrl(id);
-    return info.url;
-  }
-
-  destroy(keepHCM = false) {
-    if (keepHCM && this.#hcmCache.size !== 0) {
-      return;
-    }
-    if (this.#_defs) {
-      this.#_defs.parentNode.parentNode.remove();
-      this.#_defs = null;
-    }
-    if (this.#_cache) {
-      this.#_cache.clear();
-      this.#_cache = null;
-    }
-    this.#id = 0;
-  }
-
-  #addLuminosityConversion(filter) {
-    const feColorMatrix = this.#document.createElementNS(
-      SVG_NS,
-      "feColorMatrix"
-    );
-    feColorMatrix.setAttribute("type", "matrix");
-    feColorMatrix.setAttribute(
-      "values",
-      "0 0 0 0 0 0 0 0 0 0 0 0 0 0 0 0.3 0.59 0.11 0 0"
-    );
-    filter.append(feColorMatrix);
-  }
-
-  #addGrayConversion(filter) {
-    const feColorMatrix = this.#document.createElementNS(
-      SVG_NS,
-      "feColorMatrix"
-    );
-    feColorMatrix.setAttribute("type", "matrix");
-    feColorMatrix.setAttribute(
-      "values",
-      "0.2126 0.7152 0.0722 0 0 0.2126 0.7152 0.0722 0 0 0.2126 0.7152 0.0722 0 0 0 0 0 1 0"
-    );
-    filter.append(feColorMatrix);
-  }
-
-  #createFilter(id) {
-    const filter = this.#document.createElementNS(SVG_NS, "filter");
-    filter.setAttribute("color-interpolation-filters", "sRGB");
-    filter.setAttribute("id", id);
-    this.#defs.append(filter);
-
-    return filter;
-  }
-
-  #appendFeFunc(feComponentTransfer, func, table) {
-    const feFunc = this.#document.createElementNS(SVG_NS, func);
-    feFunc.setAttribute("type", "discrete");
-    feFunc.setAttribute("tableValues", table);
-    feComponentTransfer.append(feFunc);
-  }
-
-  #addTransferMapConversion(rTable, gTable, bTable, filter) {
-    const feComponentTransfer = this.#document.createElementNS(
-      SVG_NS,
-      "feComponentTransfer"
-    );
-    filter.append(feComponentTransfer);
-    this.#appendFeFunc(feComponentTransfer, "feFuncR", rTable);
-    this.#appendFeFunc(feComponentTransfer, "feFuncG", gTable);
-    this.#appendFeFunc(feComponentTransfer, "feFuncB", bTable);
-  }
-
-  #addTransferMapAlphaConversion(aTable, filter) {
-    const feComponentTransfer = this.#document.createElementNS(
-      SVG_NS,
-      "feComponentTransfer"
-    );
-    filter.append(feComponentTransfer);
-    this.#appendFeFunc(feComponentTransfer, "feFuncA", aTable);
-  }
-
-  #getRGB(color) {
-    this.#defs.style.color = color;
-    return getRGB(getComputedStyle(this.#defs).getPropertyValue("color"));
-  }
-}
-
-class DOMCanvasFactory extends BaseCanvasFactory {
-  constructor({ ownerDocument = globalThis.document, enableHWA = false }) {
-    super({ enableHWA });
-    this._document = ownerDocument;
-  }
-
-  /**
-   * @ignore
-   */
-  _createCanvas(width, height) {
-    const canvas = this._document.createElement("canvas");
-    canvas.width = width;
-    canvas.height = height;
-    return canvas;
-  }
-}
-
-=======
->>>>>>> f9bea397
 async function fetchData(url, type = "text") {
   if (
     (typeof PDFJSDev !== "undefined" && PDFJSDev.test("MOZCENTRAL")) ||
