--- conflicted
+++ resolved
@@ -387,14 +387,11 @@
       },
       rules: [
         {
-<<<<<<< HEAD
           test: /pdf\.worker(?:\.min)?\.mjs$/, // when there is an import of this file
           type: "asset/source", // insert the string directly in the code source
         },
         {
-=======
           test: /\.[mc]?js$/,
->>>>>>> f9bea397
           loader: "babel-loader",
           exclude: babelExcludeRegExp,
           options: {
